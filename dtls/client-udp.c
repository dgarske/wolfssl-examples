/*
 * client-udp.c
 *
 * Copyright (C) 2006-2015 wolfSSL Inc.
 *
 * This file is part of wolfSSL. (formerly known as CyaSSL)
 *
 * wolfSSL is free software; you can redistribute it and/or modify
 * it under the terms of the GNU General Public License as published by
 * the Free Software Foundation; either version 2 of the License, or
 * (at your option) any later version.
 *
 * wolfSSL is distributed in the hope that it will be useful,
 * but WITHOUT ANY WARRANTY; without even the implied warranty of
 * MERCHANTABILITY or FITNESS FOR A PARTICULAR PURPOSE.  See the
 * GNU General Public License for more details.
 *
 * You should have received a copy of the GNU General Public License
 * along with this program; if not, write to the Free Software
 * Foundation, Inc., 51 Franklin Street, Fifth Floor, Boston, MA 02110-1301, USA
 *
 *=============================================================================
 *
 * Bare-bones example of a UDP client for instructional/learning purposes.
 */

#include <wolfssl/options.h>
#include <sys/socket.h>
#include <arpa/inet.h>
#include <netinet/in.h>
#include <stdio.h>
#include <stdlib.h>
#include <string.h>

#define MAXLINE   4096
#define SERV_PORT 11111

void DatagramClient(FILE* clientInput, int sockfd,
        const struct sockaddr* servAddr, socklen_t servLen);


/* send and recieve message function */
void DatagramClient (FILE* clientInput, int sockfd,
                     const struct sockaddr* servAddr, socklen_t servLen)
{

    int  n;
    char sendLine[MAXLINE], recvLine[MAXLINE +1];

    while (fgets(sendLine, MAXLINE, clientInput) != NULL) {

       if ( ( sendto(sockfd, sendLine, strlen(sendLine) - 1, 0, servAddr,
              servLen)) == -1) {
            printf("error in sending");
        }


       if ( (n = recvfrom(sockfd, recvLine, MAXLINE, 0, NULL, NULL)) == -1) {
             printf("Error in receiving");
        }

<<<<<<< HEAD
<<<<<<< HEAD
        recvLine[n] = '\0';
=======
        recvLine[n] = 0;
>>>>>>> b7eaf19a63cf004c83d2e63e161fba9da02afa16
=======
        recvLine[n] = 0;
>>>>>>> b7eaf19a
        fputs(recvLine, stdout);
    }
}

int main(int argc, char** argv)
{

    int    sockfd;
    struct sockaddr_in servAddr;

    if (argc != 2) {
        printf("usage: udpcli <IP address>\n");
        return 1;
    }

    if ( (sockfd = socket(AF_INET, SOCK_DGRAM, 0)) < 0) {
       printf("cannot create a socket.");
       return 1;
    }
<<<<<<< HEAD
<<<<<<< HEAD
=======

    memset(&servAddr, 0, sizeof(servAddr));
>>>>>>> b7eaf19a63cf004c83d2e63e161fba9da02afa16
=======

    memset(&servAddr, 0, sizeof(servAddr));
>>>>>>> b7eaf19a

    servAddr.sin_family = AF_INET;
    servAddr.sin_port = htons(SERV_PORT);
    inet_pton(AF_INET, argv[1], &servAddr.sin_addr);

    DatagramClient(stdin, sockfd, (struct sockaddr*) &servAddr,
                   sizeof(servAddr));

    return 0;
}


<|MERGE_RESOLUTION|>--- conflicted
+++ resolved
@@ -59,15 +59,7 @@
              printf("Error in receiving");
         }
 
-<<<<<<< HEAD
-<<<<<<< HEAD
         recvLine[n] = '\0';
-=======
-        recvLine[n] = 0;
->>>>>>> b7eaf19a63cf004c83d2e63e161fba9da02afa16
-=======
-        recvLine[n] = 0;
->>>>>>> b7eaf19a
         fputs(recvLine, stdout);
     }
 }
@@ -87,16 +79,8 @@
        printf("cannot create a socket.");
        return 1;
     }
-<<<<<<< HEAD
-<<<<<<< HEAD
-=======
-
+  
     memset(&servAddr, 0, sizeof(servAddr));
->>>>>>> b7eaf19a63cf004c83d2e63e161fba9da02afa16
-=======
-
-    memset(&servAddr, 0, sizeof(servAddr));
->>>>>>> b7eaf19a
 
     servAddr.sin_family = AF_INET;
     servAddr.sin_port = htons(SERV_PORT);
