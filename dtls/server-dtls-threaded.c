/* server-dtls-threaded.c
 *
 * Copyright (C) 2006-2015 wolfSSL Inc.
 *
 * This file is part of wolfSSL. (formerly known as CyaSSL)
 *
 * wolfSSL is free software; you can redistribute it and/or modify
 * it under the terms of the GNU General Public License as published by
 * the Free Software Foundation; either version 2 of the License, or
 * (at your option) any later version.
 *
 * wolfSSL is distributed in the hope that it will be useful,
 * but WITHOUT ANY WARRANTY; without even the implied warranty of
 * MERCHANTABILITY or FITNESS FOR A PARTICULAR PURPOSE.  See the
 * GNU General Public License for more details.
 *
 * You should have received a copy of the GNU General Public License
 * along with this program; if not, write to the Free Software
 * Foundation, Inc., 51 Franklin Street, Fifth Floor, Boston, MA 02110-1301, USA
 *
 *=============================================================================
 *
 * Bare-bones example of a threaded DTLS server for instructional/learning
 * purposes. Utilizes DTLS 1.2 and multi-threading
 */

#include <wolfssl/options.h>
#include <wolfssl/ssl.h>
#include <stdio.h>                  /* standard in/out procedures */
#include <stdlib.h>                 /* defines system calls */
#include <string.h>                 /* necessary for memset */
#include <netdb.h>
#include <sys/socket.h>             /* used for all socket calls */
#include <netinet/in.h>             /* used for sockaddr_in */
#include <arpa/inet.h>
#include <errno.h>
#include <signal.h>
#include <unistd.h>
#include <pthread.h>

#define SERV_PORT   11111           /* define our server port number */
#define MSGLEN      4096

static WOLFSSL_CTX* ctx;                    /* global for ThreadControl*/
static int          cleanup;                /* To handle shutdown */
static struct       sockaddr_in cliAddr;    /* the client's address */
static struct       sockaddr_in servAddr;   /* our server's address */

<<<<<<< HEAD
void sig_handler(const int sig);
int AwaitDGram(void);
void* ThreadControl(void*);

=======
>>>>>>> 55ad1ab9
typedef struct {
    int activefd;
    int size;
    unsigned char b[MSGLEN];
} threadArgs;

<<<<<<< HEAD
void sig_handler(const int sig)
{
    printf("\nSIGINT %d handled\n", sig);
    cleanup = 1;
    return;
}

int AwaitDGram(void)
=======
void* ThreadControl(void* openSock)
>>>>>>> 55ad1ab9
{
    pthread_detach(pthread_self());

    threadArgs* args = (threadArgs*)openSock;
    int                recvLen = 0;                /* length of message     */
    int                activefd = args->activefd;  /* the active descriptor */
    int                msgLen = args->size;        /* the size of message   */
    unsigned char      buff[msgLen];               /* the incoming message  */
    char               ack[] = "I hear you fashizzle!\n";
    WOLFSSL*           ssl;
    int                e;                          /* error */

    memcpy(buff, args->b, msgLen);

    /* Create the WOLFSSL Object */
    if ((ssl = wolfSSL_new(ctx)) == NULL) {
        printf("wolfSSL_new error.\n");
        cleanup = 1;
        return NULL;
    }

    /* set the session ssl to client connection port */
    wolfSSL_set_fd(ssl, activefd);

    if (wolfSSL_accept(ssl) != SSL_SUCCESS) {

        e = wolfSSL_get_error(ssl, 0);

        printf("error = %d, %s\n", e, wolfSSL_ERR_reason_error_string(e));
        printf("SSL_accept failed.\n");
        return NULL;
    }
    if ((recvLen = wolfSSL_read(ssl, buff, msgLen-1)) > 0) {
        printf("heard %d bytes\n", recvLen);

        buff[recvLen] = 0;
        printf("I heard this: \"%s\"\n", buff);
    }
    else if (recvLen < 0) {
        int readErr = wolfSSL_get_error(ssl, 0);
        if(readErr != SSL_ERROR_WANT_READ) {
            printf("SSL_read failed.\n");
            cleanup = 1;
            return NULL;
        }
    }
    if (wolfSSL_write(ssl, ack, sizeof(ack)) < 0) {
        printf("wolfSSL_write fail.\n");
        cleanup = 1;
        return NULL;
    }
    else {
        printf("Sending reply.\n");
    }

    printf("reply sent \"%s\"\n", ack);

    wolfSSL_shutdown(ssl);
    wolfSSL_free(ssl);
    close(activefd);
    free(openSock);                 /* valgrind friendly free */

    printf("Client left return to idle state\n");
    printf("Exiting thread.\n\n");
    pthread_exit(openSock);
}

int main(int argc, char** argv)
{
    /* cont short for "continue?", Loc short for "location" */
    int         cont = 0;
    char        caCertLoc[] = "../certs/ca-cert.pem";
    char        servCertLoc[] = "../certs/server-cert.pem";
    char        servKeyLoc[] = "../certs/server-key.pem";

    int           on = 1;
    int           res = 1;
    int           bytesRcvd = 0;
    int           listenfd = 0;   /* Initialize our socket */
    socklen_t     cliLen;
    socklen_t     len = sizeof(on);
    unsigned char buf[MSGLEN];      /* watch for incoming messages */

    /* "./config --enable-debug" and uncomment next line for debugging */
    /* wolfSSL_Debugging_ON(); */

    /* Initialize wolfSSL */
    wolfSSL_Init();

    /* Set ctx to DTLS 1.2 */
    if ((ctx = wolfSSL_CTX_new(wolfDTLSv1_2_server_method())) == NULL) {
        printf("wolfSSL_CTX_new error.\n");
        return 1;
    }
    /* Load CA certificates */
    if (wolfSSL_CTX_load_verify_locations(ctx,caCertLoc,0) !=
            SSL_SUCCESS) {
        printf("Error loading %s, please check the file.\n", caCertLoc);
        return 1;
    }
    /* Load server certificates */
    if (wolfSSL_CTX_use_certificate_file(ctx, servCertLoc, SSL_FILETYPE_PEM) != 
            SSL_SUCCESS) {
        printf("Error loading %s, please check the file.\n", servCertLoc);
        return 1;
    }
    /* Load server Keys */
    if (wolfSSL_CTX_use_PrivateKey_file(ctx, servKeyLoc,
                SSL_FILETYPE_PEM) != SSL_SUCCESS) {
        printf("Error loading %s, please check the file.\n", servKeyLoc);
        return 1;
    }

    /* Create a UDP/IP socket */
    if ((listenfd = socket(AF_INET, SOCK_DGRAM, 0)) < 0 ) {
        printf("Cannot create socket.\n");
        cleanup = 1;
    }
    printf("Socket allocated\n");

    /* clear servAddr each loop */
    memset((char *)&servAddr, 0, sizeof(servAddr));

    /* host-to-network-long conversion (htonl) */
    /* host-to-network-short conversion (htons) */
    servAddr.sin_family      = AF_INET;
    servAddr.sin_addr.s_addr = htonl(INADDR_ANY);
    servAddr.sin_port        = htons(SERV_PORT);

    /* Eliminate socket already in use error */
    res = setsockopt(listenfd, SOL_SOCKET, SO_REUSEADDR, &on, len);
    if (res < 0) {
        printf("Setsockopt SO_REUSEADDR failed.\n");
        cleanup = 1;
        return 1;
    }

    /*Bind Socket*/
    if (bind(listenfd,
                (struct sockaddr *)&servAddr, sizeof(servAddr)) < 0) {
        printf("Bind failed.\n");
        cleanup = 1;
        return 1;
    }

    printf("Awaiting client connection on port %d\n", SERV_PORT);

    while (cleanup != 1) {

        threadArgs* args;
        args = (threadArgs *) malloc(sizeof(threadArgs));

        cliLen = sizeof(cliAddr);
       /* note argument 4 of recvfrom not MSG_PEEK as dtls will see
        * handshake packets and think a message is arriving. Instead
        * read any real message to struct and pass struct into thread
        * for processing.
        */

        bytesRcvd = (int)recvfrom(listenfd, (char *)buf, sizeof(buf), 0,
                (struct sockaddr*)&cliAddr, &cliLen);

        if (cleanup == 1) {
            free(args);
            return 1;
        }

        if (bytesRcvd < 0) {
            printf("No clients in que, enter idle state\n");
            continue;
        }

        else if (bytesRcvd > 0) {

            /* put all the bytes from buf into args */
            memcpy(args->b, buf, sizeof(buf));

            args->size = bytesRcvd;

            if ((args->activefd = socket(AF_INET, SOCK_DGRAM, 0)) < 0 ) {
                printf("Cannot create socket.\n");
                cleanup = 1;
            }

            res = setsockopt(args->activefd, SOL_SOCKET, SO_REUSEADDR, &on,
                    len);

            if (res < 0) {
                printf("Setsockopt SO_REUSEADDR failed.\n");
                cleanup = 1;
                return 1;
            }

            #ifdef SO_REUSEPORT
                res = setsockopt(args->activefd, SOL_SOCKET, SO_REUSEPORT, &on,
                        len);
                if (res < 0) {
                    printf("Setsockopt SO_REUSEPORT failed.\n");
                    cleanup = 1;
                    return 1;
                }
            #endif

            if (connect(args->activefd, (const struct sockaddr *)&cliAddr,
                        sizeof(cliAddr)) != 0) {
                printf("Udp connect failed.\n");
                cleanup = 1;
                return 1;
            }
        }
        else {
            /* else bytesRcvd = 0 */
            printf("Recvfrom failed.\n");
            cleanup = 1;
            return 1;
        }
        printf("Connected!\n");

        if (cleanup != 1) {
            pthread_t threadid;
            /* SPIN A THREAD HERE TO HANDLE "buff" and "reply/ack" */
            pthread_create(&threadid, NULL, ThreadControl, args);
            printf("control passed to ThreadControl.\n");
        }
        else if (cleanup == 1) {
            return 1;
        } else {
            printf("I don't know what to tell ya man\n");
        }

        /* clear servAddr each loop */
        memset((char *)&servAddr, 0, sizeof(servAddr));
    }

<<<<<<< HEAD
    return 0;
}

void* ThreadControl(void* openSock)
{
    pthread_detach(pthread_self());

    threadArgs* args = (threadArgs*)openSock;
    int             recvLen = 0;                /* length of message     */
    int             activefd = args->activefd;  /* the active descriptor */
    int             msgLen = args->size;        /* the size of message   */
    unsigned char   buff[msgLen];               /* the incoming message  */
    char            ack[] = "I hear you fashizzle!\n";
    WOLFSSL*         ssl;

    memcpy(buff, args->b, msgLen);

    /* Create the WOLFSSL Object */
    if ((ssl = wolfSSL_new(ctx)) == NULL) {
        printf("wolfSSL_new error.\n");
        cleanup = 1;
        return NULL;
    }

    /* set the session ssl to client connection port */
    wolfSSL_set_fd(ssl, activefd);

    if (wolfSSL_accept(ssl) != SSL_SUCCESS) {

        int e = wolfSSL_get_error(ssl, 0);

        printf("error = %d, %s\n", e,
                wolfSSL_ERR_reason_error_string((unsigned long) e));
        printf("SSL_accept failed.\n");
        return NULL;
    }
    if ((recvLen = wolfSSL_read(ssl, buff, msgLen-1)) > 0) {
        printf("heard %d bytes\n", recvLen);

        buff[recvLen] = 0;
        printf("I heard this: \"%s\"\n", buff);
    }
    else if (recvLen < 0) {
        int readErr = wolfSSL_get_error(ssl, 0);
        if(readErr != SSL_ERROR_WANT_READ) {
            printf("SSL_read failed.\n");
            cleanup = 1;
            return NULL;
        }
    }
    if (wolfSSL_write(ssl, ack, sizeof(ack)) < 0) {
        printf("wolfSSL_write fail.\n");
        cleanup = 1;
        return NULL;
    }
    else {
        printf("Sending reply.\n");
    }

    printf("reply sent \"%s\"\n", ack);


    wolfSSL_shutdown(ssl);
    wolfSSL_free(ssl);
    close(activefd);
    free(openSock);                 /* valgrind friendly free */
    free(args);

    printf("Client left return to idle state\n");
    printf("Exiting thread.\n\n");
    pthread_exit(openSock);
}

int main(void)
{
    /* cont short for "continue?", Loc short for "location" */
    int         cont = 0;
    char        caCertLoc[] = "../certs/ca-cert.pem";
    char        servCertLoc[] = "../certs/server-cert.pem";
    char        servKeyLoc[] = "../certs/server-key.pem";

    /* "./config --enable-debug" and uncomment next line for debugging */
    /* wolfSSL_Debugging_ON(); */

    /* signal handling code */
    struct sigaction    act, oact;

    act.sa_handler = sig_handler;
    sigemptyset(&act.sa_mask);
    act.sa_flags = 0;
    sigaction(SIGINT, &act, &oact);

    /* Initialize wolfSSL */
    wolfSSL_Init();

    /* Set ctx to DTLS 1.2 */
    if ((ctx = wolfSSL_CTX_new(wolfDTLSv1_2_server_method())) == NULL) {
        printf("wolfSSL_CTX_new error.\n");
        return 1;
    }
    /* Load CA certificates */
    if (wolfSSL_CTX_load_verify_locations(ctx,caCertLoc,0) !=
            SSL_SUCCESS) {
        printf("Error loading %s, please check the file.\n", caCertLoc);
        return 1;
    }
    /* Load server certificates */
    if (wolfSSL_CTX_use_certificate_file(ctx, servCertLoc, SSL_FILETYPE_PEM) !=
            SSL_SUCCESS) {
        printf("Error loading %s, please check the file.\n", servCertLoc);
        return 1;
    }
    /* Load server Keys */
    if (wolfSSL_CTX_use_PrivateKey_file(ctx, servKeyLoc,
                SSL_FILETYPE_PEM) != SSL_SUCCESS) {
        printf("Error loading %s, please check the file.\n", servKeyLoc);
        return 1;
    }

    cont = AwaitDGram();
=======
>>>>>>> 55ad1ab9

    if (cont == 1) {
        wolfSSL_CTX_free(ctx);
        wolfSSL_Cleanup();
    }

    return 0;
}<|MERGE_RESOLUTION|>--- conflicted
+++ resolved
@@ -46,20 +46,15 @@
 static struct       sockaddr_in cliAddr;    /* the client's address */
 static struct       sockaddr_in servAddr;   /* our server's address */
 
-<<<<<<< HEAD
 void sig_handler(const int sig);
-int AwaitDGram(void);
 void* ThreadControl(void*);
 
-=======
->>>>>>> 55ad1ab9
 typedef struct {
     int activefd;
     int size;
     unsigned char b[MSGLEN];
 } threadArgs;
 
-<<<<<<< HEAD
 void sig_handler(const int sig)
 {
     printf("\nSIGINT %d handled\n", sig);
@@ -67,10 +62,7 @@
     return;
 }
 
-int AwaitDGram(void)
-=======
 void* ThreadControl(void* openSock)
->>>>>>> 55ad1ab9
 {
     pthread_detach(pthread_self());
 
@@ -153,6 +145,13 @@
     socklen_t     cliLen;
     socklen_t     len = sizeof(on);
     unsigned char buf[MSGLEN];      /* watch for incoming messages */
+  
+    /* Code for handling signals */
+    struct sigaction act, oact;
+    act.sa_handler = sig_handler;
+    sigemptyset(&act.sa_mask);
+    act.sa_flags = 0;
+    sigaction(SIGINT, &act, &oact);
 
     /* "./config --enable-debug" and uncomment next line for debugging */
     /* wolfSSL_Debugging_ON(); */
@@ -305,130 +304,6 @@
         memset((char *)&servAddr, 0, sizeof(servAddr));
     }
 
-<<<<<<< HEAD
-    return 0;
-}
-
-void* ThreadControl(void* openSock)
-{
-    pthread_detach(pthread_self());
-
-    threadArgs* args = (threadArgs*)openSock;
-    int             recvLen = 0;                /* length of message     */
-    int             activefd = args->activefd;  /* the active descriptor */
-    int             msgLen = args->size;        /* the size of message   */
-    unsigned char   buff[msgLen];               /* the incoming message  */
-    char            ack[] = "I hear you fashizzle!\n";
-    WOLFSSL*         ssl;
-
-    memcpy(buff, args->b, msgLen);
-
-    /* Create the WOLFSSL Object */
-    if ((ssl = wolfSSL_new(ctx)) == NULL) {
-        printf("wolfSSL_new error.\n");
-        cleanup = 1;
-        return NULL;
-    }
-
-    /* set the session ssl to client connection port */
-    wolfSSL_set_fd(ssl, activefd);
-
-    if (wolfSSL_accept(ssl) != SSL_SUCCESS) {
-
-        int e = wolfSSL_get_error(ssl, 0);
-
-        printf("error = %d, %s\n", e,
-                wolfSSL_ERR_reason_error_string((unsigned long) e));
-        printf("SSL_accept failed.\n");
-        return NULL;
-    }
-    if ((recvLen = wolfSSL_read(ssl, buff, msgLen-1)) > 0) {
-        printf("heard %d bytes\n", recvLen);
-
-        buff[recvLen] = 0;
-        printf("I heard this: \"%s\"\n", buff);
-    }
-    else if (recvLen < 0) {
-        int readErr = wolfSSL_get_error(ssl, 0);
-        if(readErr != SSL_ERROR_WANT_READ) {
-            printf("SSL_read failed.\n");
-            cleanup = 1;
-            return NULL;
-        }
-    }
-    if (wolfSSL_write(ssl, ack, sizeof(ack)) < 0) {
-        printf("wolfSSL_write fail.\n");
-        cleanup = 1;
-        return NULL;
-    }
-    else {
-        printf("Sending reply.\n");
-    }
-
-    printf("reply sent \"%s\"\n", ack);
-
-
-    wolfSSL_shutdown(ssl);
-    wolfSSL_free(ssl);
-    close(activefd);
-    free(openSock);                 /* valgrind friendly free */
-    free(args);
-
-    printf("Client left return to idle state\n");
-    printf("Exiting thread.\n\n");
-    pthread_exit(openSock);
-}
-
-int main(void)
-{
-    /* cont short for "continue?", Loc short for "location" */
-    int         cont = 0;
-    char        caCertLoc[] = "../certs/ca-cert.pem";
-    char        servCertLoc[] = "../certs/server-cert.pem";
-    char        servKeyLoc[] = "../certs/server-key.pem";
-
-    /* "./config --enable-debug" and uncomment next line for debugging */
-    /* wolfSSL_Debugging_ON(); */
-
-    /* signal handling code */
-    struct sigaction    act, oact;
-
-    act.sa_handler = sig_handler;
-    sigemptyset(&act.sa_mask);
-    act.sa_flags = 0;
-    sigaction(SIGINT, &act, &oact);
-
-    /* Initialize wolfSSL */
-    wolfSSL_Init();
-
-    /* Set ctx to DTLS 1.2 */
-    if ((ctx = wolfSSL_CTX_new(wolfDTLSv1_2_server_method())) == NULL) {
-        printf("wolfSSL_CTX_new error.\n");
-        return 1;
-    }
-    /* Load CA certificates */
-    if (wolfSSL_CTX_load_verify_locations(ctx,caCertLoc,0) !=
-            SSL_SUCCESS) {
-        printf("Error loading %s, please check the file.\n", caCertLoc);
-        return 1;
-    }
-    /* Load server certificates */
-    if (wolfSSL_CTX_use_certificate_file(ctx, servCertLoc, SSL_FILETYPE_PEM) !=
-            SSL_SUCCESS) {
-        printf("Error loading %s, please check the file.\n", servCertLoc);
-        return 1;
-    }
-    /* Load server Keys */
-    if (wolfSSL_CTX_use_PrivateKey_file(ctx, servKeyLoc,
-                SSL_FILETYPE_PEM) != SSL_SUCCESS) {
-        printf("Error loading %s, please check the file.\n", servKeyLoc);
-        return 1;
-    }
-
-    cont = AwaitDGram();
-=======
->>>>>>> 55ad1ab9
-
     if (cont == 1) {
         wolfSSL_CTX_free(ctx);
         wolfSSL_Cleanup();
